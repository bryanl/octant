import React from 'react'
import Table from '../../components/Table'
import Summary from '../../components/Summary'

import './styles.scss'

function Home (props) {
  const { table } = props
  return (
    <div className='home'>
      <p>Welcome to the heptio ui-starter!</p>
      <div className='main'>
<<<<<<< HEAD
        <Table data={table} />
=======
        <Table data={mockData} />
        <Summary />
>>>>>>> 1fdcd083
      </div>
    </div>
  )
}

export default Home<|MERGE_RESOLUTION|>--- conflicted
+++ resolved
@@ -8,14 +8,9 @@
   const { table } = props
   return (
     <div className='home'>
-      <p>Welcome to the heptio ui-starter!</p>
       <div className='main'>
-<<<<<<< HEAD
         <Table data={table} />
-=======
-        <Table data={mockData} />
         <Summary />
->>>>>>> 1fdcd083
       </div>
     </div>
   )
